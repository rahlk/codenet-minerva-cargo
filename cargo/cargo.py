--- conflicted
+++ resolved
@@ -1,7 +1,3 @@
-<<<<<<< HEAD
-from pathlib import Path
-from typing import Optional, Union
-=======
 ################################################################################
 # Copyright IBM Corporate 2022
 #
@@ -18,7 +14,8 @@
 # limitations under the License.
 ################################################################################
 
->>>>>>> d419702c
+from pathlib import Path
+from typing import Optional, Union
 import networkx as nx
 
 import random
